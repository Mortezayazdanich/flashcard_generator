--- conflicted
+++ resolved
@@ -67,41 +67,22 @@
 
 def filter_segments(segments, min_length=50):
     """
-<<<<<<< HEAD
-<<<<<<< HEAD
-    Backward-compatible filter that accepts a string, removes boilerplate/procedural lines,
-    and returns the cleaned string. Prefer using filter_segments for lists of segments.
-=======
     Filters out segments that are shorter than min_length characters
     or contain procedural/boilerplate content.
->>>>>>> main
-=======
-    Filters out text segments shorter than min_length characters.
->>>>>>> db49e2ec
     """
     # Rule for procedural content (starts with a common command verb)
     procedural_pattern = r'^\s*(First|Next|Then|Click|Select|Enter|Type)\s*,\s*.*'
     # Rule for common boilerplate
     boilerplate_pattern = r'Copyright|All rights reserved|Privacy Policy'
-<<<<<<< HEAD
-<<<<<<< HEAD
-
-    lines = text.split('\n')
-    filtered_lines = []
-    for line in lines:
-        if not re.search(procedural_pattern, line, re.IGNORECASE) and not re.search(boilerplate_pattern, line, re.IGNORECASE):
-            filtered_lines.append(line)
-
-    return '\n'.join(filtered_lines).strip()
-
-
-def filter_segments(segments, min_length=50):
-    """
-    Filters out text segments shorter than min_length characters.
-    """
-=======
->>>>>>> db49e2ec
-    return [seg for seg in segments if isinstance(seg, str) and len(seg.strip()) >= min_length]
+    
+    filtered = []
+    for segment in segments:
+        if (isinstance(segment, str) and len(segment.strip()) >= min_length and 
+            not re.search(procedural_pattern, segment, re.IGNORECASE) and 
+            not re.search(boilerplate_pattern, segment, re.IGNORECASE)):
+            filtered.append(segment)
+    
+    return filtered
 
 
 def segment_into_chunks(text, target_words=220, overlap_ratio=0.2):
@@ -148,19 +129,6 @@
             idx += 1
 
     return chunks
-<<<<<<< HEAD
-=======
-    
-    filtered = []
-    for segment in segments:
-        if (len(segment) >= min_length and 
-            not re.search(procedural_pattern, segment, re.IGNORECASE) and 
-            not re.search(boilerplate_pattern, segment, re.IGNORECASE)):
-            filtered.append(segment)
-    
-    return filtered
->>>>>>> main
-=======
 
 
 def filter(text, min_length=50):
@@ -180,5 +148,4 @@
         if not re.search(procedural_pattern, line, re.IGNORECASE) and not re.search(boilerplate_pattern, line, re.IGNORECASE):
             filtered_lines.append(line)
 
-    return '\n'.join(filtered_lines).strip()
->>>>>>> db49e2ec
+    return '\n'.join(filtered_lines).strip()