<<<<<<< HEAD
#Dependencies:
	transformers
	torch
	tiktoken
	protobuf
	blobfile
	Flask
	pandas
	beautifulsoup4
	ftfy
	spacy
	sentencepiece
=======
# Core dependencies for flashcard generation
transformers
torch
spacy
beautifulsoup4
ftfy
>>>>>>> c94f6a8c
<|MERGE_RESOLUTION|>--- conflicted
+++ resolved
@@ -1,21 +1,8 @@
-<<<<<<< HEAD
-#Dependencies:
-	transformers
-	torch
-	tiktoken
-	protobuf
-	blobfile
-	Flask
-	pandas
-	beautifulsoup4
-	ftfy
-	spacy
-	sentencepiece
-=======
 # Core dependencies for flashcard generation
 transformers
 torch
 spacy
 beautifulsoup4
 ftfy
->>>>>>> c94f6a8c
+pandas
+sentencepiece