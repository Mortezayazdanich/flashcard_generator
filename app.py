from ai import generate_flashcards, generate_summary
from storage import clean_dataset, save_flashcards, load_flashcards
from textProcessing import text_normalization, segment_into_chunks, filter_segments, filter


def main():
    # Get input text
    text = input("Enter text to generate flashcards: ")
    # text = """
    # Photosynthesis is a process used by plants, algae, and certain bacteria to convert light energy into 
    # chemical energy, through a process that converts carbon dioxide and water into sugars (glucose) and oxygen. 
    # This process is crucial for life on Earth as it produces most of the oxygen in the atmosphere and supplies 
    # the chemical energy necessary for most living organisms. The process occurs in chloroplasts, which are 
    # small organelles found in the cells of plants. Chlorophyll, the green pigment in chloroplasts, is responsible 
    # for absorbing the light energy that drives photosynthesis.
    # """

<<<<<<< HEAD
<<<<<<< HEAD
    text = """
    Photosynthesis is a process used by plants, algae, and certain bacteria to convert light energy into 
    chemical energy, through a process that converts carbon dioxide and water into sugars (glucose) and oxygen. 
    This process is crucial for life on Earth as it produces most of the oxygen in the atmosphere and supplies 
    the chemical energy necessary for most living organisms. The process occurs in chloroplasts, which are 
    small organelles found in the cells of plants. Chlorophyll, the green pigment in chloroplasts, is responsible 
    for absorbing the light energy that drives photosynthesis.
    """

    # Normalize and segment into semantic chunks (per Pipeline Phase 1 & 2)
    normalized = text_normalization(text)
    cleaned = filter(normalized)
    chunks = segment_into_chunks(cleaned, target_words=220, overlap_ratio=0.2)
    segments = filter_segments(chunks, min_length=50)

    generate_summary(cleaned)

    for seg in segments:
        flashcards = generate_flashcards(seg)
        save_flashcards(flashcards)

    clean_dataset()
    cards = load_flashcards()
    for card in cards:
        print(f"Q: {card['Question']}\nA: {card['Answer']}\n")
=======
    # Process text efficiently
=======
    # Process text efficiently using pipeline-aligned approach
>>>>>>> db49e2ec
    normalized_text = text_normalization(text)
    cleaned_text = filter(normalized_text)
    chunks = segment_into_chunks(cleaned_text, target_words=220, overlap_ratio=0.2)
    filtered_segments = filter_segments(chunks, min_length=50)
    
    print(f"Processing {len(filtered_segments)} text segments...")
>>>>>>> main
    
    # Generate summary from cleaned text
    generate_summary(cleaned_text)
    
    # Generate flashcards for each segment
    all_flashcards = []
    for i, segment in enumerate(filtered_segments, 1):
        print(f"\n--- Processing segment {i}/{len(filtered_segments)} ---")
        flashcards = generate_flashcards(segment, num_questions=3)
        all_flashcards.extend(flashcards)
    
    # Save all flashcards at once
    if all_flashcards:
        save_flashcards(all_flashcards)
        clean_dataset()
        
        # Display results
        cards = load_flashcards()
        print(f"\n=== Generated {len(cards)} Total Flashcards ===")
        for i, card in enumerate(cards, 1):
            print(f"{i}. Q: {card['Question']}")
            print(f"   A: {card['Answer']}\n")
    else:
        print("No flashcards generated.")


if __name__ == "__main__":
    main()<|MERGE_RESOLUTION|>--- conflicted
+++ resolved
@@ -5,18 +5,7 @@
 
 def main():
     # Get input text
-    text = input("Enter text to generate flashcards: ")
-    # text = """
-    # Photosynthesis is a process used by plants, algae, and certain bacteria to convert light energy into 
-    # chemical energy, through a process that converts carbon dioxide and water into sugars (glucose) and oxygen. 
-    # This process is crucial for life on Earth as it produces most of the oxygen in the atmosphere and supplies 
-    # the chemical energy necessary for most living organisms. The process occurs in chloroplasts, which are 
-    # small organelles found in the cells of plants. Chlorophyll, the green pigment in chloroplasts, is responsible 
-    # for absorbing the light energy that drives photosynthesis.
-    # """
-
-<<<<<<< HEAD
-<<<<<<< HEAD
+    # text = input("Enter text to generate flashcards: ")
     text = """
     Photosynthesis is a process used by plants, algae, and certain bacteria to convert light energy into 
     chemical energy, through a process that converts carbon dioxide and water into sugars (glucose) and oxygen. 
@@ -26,34 +15,13 @@
     for absorbing the light energy that drives photosynthesis.
     """
 
-    # Normalize and segment into semantic chunks (per Pipeline Phase 1 & 2)
-    normalized = text_normalization(text)
-    cleaned = filter(normalized)
-    chunks = segment_into_chunks(cleaned, target_words=220, overlap_ratio=0.2)
-    segments = filter_segments(chunks, min_length=50)
-
-    generate_summary(cleaned)
-
-    for seg in segments:
-        flashcards = generate_flashcards(seg)
-        save_flashcards(flashcards)
-
-    clean_dataset()
-    cards = load_flashcards()
-    for card in cards:
-        print(f"Q: {card['Question']}\nA: {card['Answer']}\n")
-=======
-    # Process text efficiently
-=======
     # Process text efficiently using pipeline-aligned approach
->>>>>>> db49e2ec
     normalized_text = text_normalization(text)
     cleaned_text = filter(normalized_text)
     chunks = segment_into_chunks(cleaned_text, target_words=220, overlap_ratio=0.2)
     filtered_segments = filter_segments(chunks, min_length=50)
     
     print(f"Processing {len(filtered_segments)} text segments...")
->>>>>>> main
     
     # Generate summary from cleaned text
     generate_summary(cleaned_text)
